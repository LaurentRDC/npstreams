name: Continuous integration

on: 
  push:
  pull_request:

jobs:
  build:
    # To prevent this job from running, have "[skip ci]" or "[ci skip]" in the commit message 
    if: contains(toJson(github.event.commits), '[ci skip]') == false && contains(toJson(github.event.commits), '[skip ci]') == false

    runs-on: ${{ matrix.os }}
    strategy:
      fail-fast: false
      matrix:
        os: [ubuntu-latest, macos-latest, windows-latest]
        python-version: [3.7, 3.8, 3.9]

    steps:
    - uses: actions/checkout@v2

    - name: Set up Python ${{ matrix.python-version }} on ${{ matrix.os }}
      uses: actions/setup-python@v2
      with:
        python-version: ${{ matrix.python-version }}

    - uses: actions/cache@v2
      if: startsWith(runner.os, 'Linux')
      with:
        path: ~/.cache/pip
        key: ${{ runner.os }}-pip-${{ hashFiles('**/*requirements.txt') }}

    - uses: actions/cache@v2
      if: startsWith(runner.os, 'macOS')
      with:
        path: ~/Library/Caches/pip
        key: ${{ runner.os }}-pip-${{ hashFiles('**/*requirements.txt') }}

    - uses: actions/cache@v2
      if: startsWith(runner.os, 'Windows')
      with:
        path: ~\AppData\Local\pip\Cache
        key: ${{ runner.os }}-py${{ matrix.python-version }}-pip-${{ hashFiles('**/*requirements.txt') }}

    - name: Install dependencies
      run: |
        python -m pip install --upgrade pip
        pip install -r requirements.txt
        pip install -r dev-requirements.txt

    # Note the use of the -Wa flag to show DeprecationWarnings
    # We run the tests on the installed package
    - name: Unit tests
      run: |
        python setup.py install
        cd ~
        python -Wa -m pytest --pyargs npstreams
    
    - name: Build documentation
      run: |
        python setup.py build_sphinx
    
    - name: Doctests
      run: |
        python -m sphinx -b doctest docs build
    
    - name: Build artifacts
      run: |
        python setup.py sdist bdist_wheel

    - name: Upload artifact
      uses: actions/upload-artifact@v2
      with:
        name: ${{ runner.os }}-py${{ matrix.python-version }}-artifact
        path: dist/*
        retention-days: 7

  release:
    needs: [build]
    runs-on: ubuntu-latest
    steps:
    - uses: actions/checkout@v2

    - uses: actions/download-artifact@v2
      with:
        path: artifacts/

    - name: Create release description
      run: |
        python release-description.py CHANGELOG.rst > description.md
        cat description.md

    - name: Move artifacts
      run: |
        ls --recursive artifacts/
        mkdir dist
        mv --backup=numbered artifacts/*/** dist
        rm -f dist/*~
<<<<<<< HEAD
        echo "To be uploaded:"
=======
>>>>>>> c7c647bc
        ls dist

    - name: Create release
      if: startsWith(github.ref, 'refs/tags/v')
      uses: softprops/action-gh-release@v1
      env:
        GITHUB_TOKEN: ${{ secrets.GITHUB_TOKEN }}
      with:
        body_path: description.md
        files: |
          dist/*
    
    - name: Upload to PyPI
      if: startsWith(github.ref, 'refs/tags/v')
      uses: pypa/gh-action-pypi-publish@release/v1
      with:
        user: __token__
        password: ${{ secrets.PYPI_API_TOKEN }}<|MERGE_RESOLUTION|>--- conflicted
+++ resolved
@@ -96,10 +96,6 @@
         mkdir dist
         mv --backup=numbered artifacts/*/** dist
         rm -f dist/*~
-<<<<<<< HEAD
-        echo "To be uploaded:"
-=======
->>>>>>> c7c647bc
         ls dist
 
     - name: Create release
